"""Class and functions for working with a count matrix dataset."""

import numpy as np
import scipy.sparse as sp
import pandas as pd
from scipy.stats import gaussian_kde
import torch

import cellbender.remove_background.model
import cellbender.remove_background.consts as consts
# TODO use the new posterior
from cellbender.remove_background.posterior import Posterior
from cellbender.remove_background.data.dataprep import DataLoader
from cellbender.remove_background.data.io import \
    load_data, write_matrix_to_cellranger_h5
from cellbender.remove_background.model import get_param_store_key
from cellbender.remove_background.gmm import GMM
from cellbender.remove_background.report import run_notebook_make_html

from typing import Dict, List, Union, Tuple, Optional, Iterable, Callable
import logging
import os
import traceback

import matplotlib
matplotlib.use('Agg')
import matplotlib.pyplot as plt  # This needs to be after matplotlib.use('Agg')


logger = logging.getLogger('cellbender')


class SingleCellRNACountsDataset:
    """Object for storing scRNA-seq count matrix data and basic manipulations
    and pre-processing (e.g. estimation of prior hyperparameters).

    Args:
        input_file: Input data file path.
        expected_cell_count: Expected number of real cells a priori.
        total_droplet_barcodes: Total number of droplets to include in the
            cell-calling analysis.
        model_name: Model to use.
        gene_blacklist: List of integer indices of genes to exclude entirely.
        exclude_features: List of feature types to exclude from the analysis.
            Must be in ['Gene Expression', 'Antibody Capture',
            'CRISPR Guide Capture', 'Custom']
        low_count_threshold: Droplets with UMI counts below this number are
            excluded entirely from the analysis.
        fpr: Target expected false positive rate.
        random_seed: Seed for random number generators.

    Attributes:
        input_file: Name of data source file.
        analyzed_barcode_inds: numpy.ndarray of indices that denote which
            barcodes, as indexed in the original dataset, are being used in the
            inference procedure.
        analyzed_gene_inds: numpy.ndarray of indices that denote which genes, as
            indexed in the original dataset, are (nonzero and) being used in the
            inference procedure.
        data: Loaded data as a dict, with ['matrix', 'barcodes', 'gene_names'].
        is_trimmed: This gets set to True after running
            trim_dataset_for_analysis().
        model_name: Name of model being run.
        priors: Priors estimated from the data useful for modelling.
        posterior: BasePosterior estimated after inference.
        empty_UMI_threshold: This UMI count is the maximum UMI count in the
            user-defined surely empty droplets.

    Note: Count data is kept as the original, untransformed data.  Priors are
    in terms of the transformed count data.

    """

    def __init__(self,
                 input_file: str,
                 model_name: str,
                 exclude_features: List[str],
                 low_count_threshold: int,
                 fpr: List[float],
                 expected_cell_count: Optional[int] = None,
                 total_droplet_barcodes: Optional[int] = None,
                 fraction_empties: Optional[float] = None,
                 ambient_counts_in_cells_low_limit: float = consts.AMBIENT_COUNTS_IN_CELLS_LOW_LIMIT,
                 gene_blacklist: List[int] = []):
        assert input_file is not None, "Attempting to load data, but no " \
                                       "input file was specified."
        self.input_file = input_file
        self.analyzed_barcode_inds = np.array([])  # Barcodes trained each epoch
        self.analyzed_gene_inds = np.array([])
        self.empty_barcode_inds = np.array([])  # Barcodes randomized each epoch
        self.data = None
        self.gmm = None
        self.exclude_features = exclude_features
        self.model_name = model_name
        self.fraction_empties = fraction_empties
        self.is_trimmed = False
        self.low_count_threshold = low_count_threshold
        self.ambient_counts_in_cells_low_limit = ambient_counts_in_cells_low_limit
        self.priors = {}
        self.posterior = None
        self.fpr = fpr

        # Are empty droplets included in this model?
        self.include_empties = False if (self.model_name in ['simple']) else True

        # Load the dataset.
        self.data = load_data(self.input_file)

        # Trim genes / features.
        self._trim_features(gene_blacklist=gene_blacklist)  # just eliminates blacklist and zeros

        # Estimate priors.
        self._estimate_priors()

        # Determine barcodes to be analyzed.
        if total_droplet_barcodes is None:
            total_droplet_barcodes = self.priors['total_droplet_barcodes']
        self._trim_droplets(total_droplet_barcodes=total_droplet_barcodes,
                            low_UMI_count_cutoff=low_count_threshold,
                            expected_cells=expected_cell_count)
        self.expected_cell_count = expected_cell_count

        # Trim features again, eliminating features not expressed in empties.
        self._trim_features_again()

        # Estimate priors.   # TODO clean this up and don't do everything twice
        self._estimate_priors()
        logger.debug('\n'.join(['Priors:'] + [f'{k}: {v}' for k, v in self.priors.items()]))

    def _trim_features(self, gene_blacklist: List[int] = []):
        """Trim the dataset for inference, choosing genes to use.

        Sets the value of self.analyzed_gene_inds

        Args:
            gene_blacklist: List of gene indices to trim out and exclude.

        """

        logger.info("Trimming dataset for inference.")

        # Get data matrix and barcode order that sorts barcodes by UMI count.
        matrix = self.data['matrix']

        # Initially set the default to be the whole dataset.
        self.analyzed_gene_inds = np.arange(start=0, stop=matrix.shape[1])

        # Exclude features as specified at the command line.
        if self.data['feature_types'] is not None:
            dtype = type(self.data['feature_types'][0])
            is_bytestring = (dtype != str) and (dtype != np.str_)

            def convert(s):
                if is_bytestring:
                    return str(s, encoding='utf-8')
                return s

            feature_type_array = np.array([convert(f) for f in self.data['feature_types']], dtype=str)
            feature_types = np.unique(feature_type_array)
            feature_info = [f"{(feature_type_array == f).sum()} {f}" for f in feature_types]
            logger.info(f"Features in dataset: {', '.join(feature_info)}")
            inclusion_logic = np.array([f not in self.exclude_features
                                        for f in feature_type_array], dtype=bool)
            if len(self.exclude_features) > 0:
                logger.info(f"Excluding feature type{'' if len(self.exclude_features) == 1 else 's'} "
                            + ", ".join(self.exclude_features) + ".")
        else:
            inclusion_logic = np.ones(matrix.shape[1], dtype=bool)
            logger.info('No feature type information specified in the input file. '
                        'Including all features in the analysis.')

        # Choose which genes to use based on their having nonzero counts.
        # (All barcodes must be included so that inference can generalize.)
        feature_counts_per_barcode = np.array(matrix.sum(axis=0)).squeeze()
        nonzero_feature_counts = (feature_counts_per_barcode > 0)
        self.analyzed_gene_inds = np.where(nonzero_feature_counts
                                           & inclusion_logic)[0].astype(dtype=int)

        if self.analyzed_gene_inds.size == 0:
            logger.warning("During data loading, found no features with > 0 "
                           "counts.  Terminating analysis.")
            raise AssertionError("No features with nonzero counts.  Check the "
                                 "input data file and check --exclude-features")

        # Remove blacklisted genes.
        if len(gene_blacklist) > 0:
            gene_blacklist = set(gene_blacklist)
            self.analyzed_gene_inds = np.array([g for g in
                                                self.analyzed_gene_inds
                                                if g not in gene_blacklist])

        if self.analyzed_gene_inds.size == 0:
            logger.warning("All nonzero genes have been blacklisted.  "
                           "Terminating analysis.")
            raise AssertionError("All genes with nonzero counts have been "
                                 "blacklisted.  Examine the dataset and "
                                 "reduce the blacklist.")

        logger.info(f"{self.analyzed_gene_inds.size} features have nonzero counts.")

    def _trim_features_again(self):
        """Trim the dataset for inference, choosing genes to use.

        To be run after trimming features first, then trimming barcodes.

        Sets the value of self.analyzed_gene_inds
        """

        assert self.is_trimmed, "Trim barcodes before running _trim_features_again()"

        logger.info("Further trimming features for inference.")

        # # Only include genes expressed at nonzero levels in purported empties.
        # count_matrix = self.get_count_matrix_all_barcodes()
        # counts = np.array(count_matrix.sum(axis=-1)).squeeze()
        # count_matrix_empties = \
        #     count_matrix[np.log(counts + consts.NBPC_MU_EPS_SAFEGAURD)
        #                  < self.priors['log_counts_crossover'], :]
        # counts_per_gene_in_empties = np.array(count_matrix_empties.sum(axis=0)).squeeze()
        # self.analyzed_gene_inds = self.analyzed_gene_inds[counts_per_gene_in_empties
        #                                                   > consts.COUNTS_IN_EMPTIES_LOW_LIMIT]  # TODO
        # logger.info(f"Including {self.analyzed_gene_inds.size} features that have"
        #              f" counts > {consts.COUNTS_IN_EMPTIES_LOW_LIMIT} in empty droplets.")

        # Only include genes we would expect to have at least X ambient counts in cells.
        count_matrix = self.get_count_matrix_all_barcodes()
        counts = np.array(count_matrix.sum(axis=1)).squeeze()
        # cutoff = np.exp(self.priors['log_counts_crossover'])
        cutoff = np.exp(np.mean([np.log1p(self.empty_UMI_threshold),
                                 self.priors['log_counts_crossover']]))
        count_matrix_empties = count_matrix[counts < cutoff, :]
        mean_counts_per_empty_g = np.array(count_matrix_empties.mean(axis=0)).squeeze()
        # Estimate counts in cells, but use a minimum number of cells just as a floor.
        ambient_counts_in_cells_g = max(self.priors['n_cells'], 5000) * mean_counts_per_empty_g
        self.analyzed_gene_inds = \
            self.analyzed_gene_inds[ambient_counts_in_cells_g
                                    > self.ambient_counts_in_cells_low_limit]
        logger.info(f"Including {self.analyzed_gene_inds.size} features that "
                    f"are estimated to have > {self.ambient_counts_in_cells_low_limit} "
                    f"background counts in cells.")

    def _trim_droplets(self,
                       total_droplet_barcodes: int,
                       low_UMI_count_cutoff: int,
                       expected_cells: Optional[int] = None):
        """Trim the dataset for inference, choosing barcodes to use.

        Sets the values of self.analyzed_barcode_inds, and
        self.empty_barcode_inds, which are used throughout training.

        Args:
            expected_cells: Number of expected cells input by user.
            total_droplet_barcodes: Number of total droplets to include
                during inference each epoch, and for which to make cell calls.
            low_UMI_count_cutoff: Barcodes with total UMI counts below
                this number are excluded.

        Note:
            User input expected_cells is only used to choose which barcodes to
            include in the analysis, as well as to estimate the sizes of cells
            and empty droplets (elsewhere).  It need only be a reasonable guess.
            The full analysis makes inferences about which barcodes contain
            cells, and ultimately will determine this number.
            However, if running only the 'simple' model, the expected_cell_count
            is taken to be the true number of cells, since empty droplets are
            not part of the 'simple' model.

        """

        logger.info("Trimming barcodes for inference.")

        # Get data matrix and barcode order that sorts barcodes by UMI count.
        matrix = self.data['matrix']
        umi_counts = np.array(matrix.sum(axis=1)).squeeze()
        umi_count_order = np.argsort(umi_counts)[::-1]

        # Initially set the default to be the whole dataset.
        self.analyzed_barcode_inds = np.arange(start=0, stop=matrix.shape[0])

        # Expected cells must not exceed nonzero count barcodes.
        num_nonzero_barcodes = np.sum(umi_counts > 0).item()

        # n_cells is at most the number of nonzero barcodes.
        n_cells = expected_cells if expected_cells is not None else self.priors['n_cells']
        n_cells = min(n_cells, num_nonzero_barcodes)

        assert n_cells > 0, "No cells identified.  Try to use the option " \
                            "--expected-cells to specify a prior on cell " \
                            "count.  Also ensure that --low-count-threshold " \
                            "is not too large (less than empty droplets)."

        # If running the simple model, just use the expected cells, no more.
        if not self.include_empties:

            self.analyzed_barcode_inds = np.array(umi_count_order[:n_cells],
                                                  dtype=int)

            logger.info(f"Excluding empty droplets due to '{self.model_name}' model: "
                        f"using {self.analyzed_barcode_inds.size} cell barcodes.")

        # If not using the simple model, include empty droplets.
        else:

            # Get the cell barcodes.
            cell_barcodes = umi_count_order[:n_cells]

            # Set the low UMI count cutoff to be the greater of either
            # the user input value, or an empirically-derived value.
            factor = consts.EMPIRICAL_LOW_UMI_TO_EMPTY_DROPLET_THRESHOLD
            empirical_low_UMI = int(self.priors['empty_counts'] * factor)
            low_UMI_count_cutoff = max(low_UMI_count_cutoff, empirical_low_UMI)
            logger.info(f"Excluding barcodes with counts below {low_UMI_count_cutoff}")

            # See how many barcodes there are to work with total.
            num_barcodes_above_umi_cutoff = \
                np.sum(umi_counts > low_UMI_count_cutoff).item()

            assert num_barcodes_above_umi_cutoff > 0, \
                f"There are no barcodes with UMI counts over the lower " \
                f"cutoff of {low_UMI_count_cutoff}"

            assert num_barcodes_above_umi_cutoff > n_cells, \
                f"There are no empty droplets with UMI counts over the lower " \
                f"cutoff of {low_UMI_count_cutoff}.  Some empty droplets are " \
                f"necessary for the analysis.  Reduce the " \
                f"--low-count-threshold parameter."

            # Get a number of transition-region barcodes.
            num_transition_barcodes = (total_droplet_barcodes - cell_barcodes.size)

            assert num_transition_barcodes > 0, \
                f"The number of cells is {cell_barcodes.size}, but the " \
                f"number of total droplets included is " \
                f"{total_droplet_barcodes}.  Increase " \
                f"--total_droplet_barcodes above {cell_barcodes.size}, or " \
                f"specify a different number of expected cells using " \
                f"--expected-cells"

            num = min(num_transition_barcodes,
                      num_barcodes_above_umi_cutoff - cell_barcodes.size)
            num = max(0, num)
            transition_barcodes = umi_count_order[n_cells:(n_cells + num)]

            assert transition_barcodes.size > 0, \
                f"There are no barcodes identified from the transition " \
                f"region between cell and empty.  The intended number of " \
                f"transition barcodes was {num_transition_barcodes}.  " \
                f"This indicates that the low UMI count cutoff, " \
                f"{low_UMI_count_cutoff}, was likely too high.  Try to " \
                f"reduce --low-count-threshold"

            # Use the cell barcodes and transition barcodes for analysis.
            self.analyzed_barcode_inds = np.concatenate((
                cell_barcodes,
                transition_barcodes)).astype(dtype=int)

            # Identify probable empty droplet barcodes.
            if num < num_transition_barcodes:

                # This means we already used all the barcodes.
                empty_droplet_barcodes = np.array([])

            else:

                # Decide which empty barcodes to include.
                empty_droplet_sorted_barcode_inds = \
                    np.arange(n_cells + num, num_barcodes_above_umi_cutoff,
                              dtype=int)  # The entire range
                empty_droplet_barcodes = \
                    umi_count_order[empty_droplet_sorted_barcode_inds]

            self.empty_barcode_inds = empty_droplet_barcodes\
                .astype(dtype=int)

            # Find the UMI threshold for surely empty droplets.
            last_analyzed_bc = min(cell_barcodes.size + transition_barcodes.size - 1,
                                   umi_count_order.size - 1)
            self.empty_UMI_threshold = (umi_counts[umi_count_order][last_analyzed_bc])

            # Find the max UMI count for any cell.
            self.max_UMI_count = umi_counts.max()

            # Estimate cell logit probability prior.
            cell_prob = n_cells / total_droplet_barcodes
            self.priors['cell_logit'] = np.log(cell_prob) - np.log(1. - cell_prob)

            logger.info(f"Using {cell_barcodes.size} probable cell "
                        f"barcodes, plus an additional "
                        f"{transition_barcodes.size} barcodes, "
                        f"and {empty_droplet_barcodes.size} empty "
                        f"droplets.")
            logger.info(f"Largest surely-empty droplet has "
                        f"{self.empty_UMI_threshold} UMI counts.")

            if ((low_UMI_count_cutoff == self.low_count_threshold)
                    and (empty_droplet_barcodes.size == 0)):
                logger.warning("Warning: few empty droplets identified. Low "
                               "UMI cutoff may be too high. Check the UMI "
                               "decay curve, and decrease the "
                               "--low-count-threshold parameter if necessary.")

        self.is_trimmed = True

    def _estimate_priors(self):
        """Estimate relevant priors, populating fields in the self.priors dict.
        Fits a Gaussian mixture model to the total UMI count per droplet data.

        Populates self.priors with the keys:
            n_cells
            total_droplet_barcodes
            cell_prob
            cell_logit
            chi_ambient
            cell_counts
            empty_counts
            log_counts_crossover
            ebayes_cell_count_estimates

        """

        # TODO: handle case where expected_cells is provided

        # Count the total unique UMIs per barcode.
        counts = np.array(self.data['matrix']
                          [:, self.analyzed_gene_inds].sum(axis=1)).squeeze()
        order = np.argsort(counts)[::-1]

        # If it's a model that does not model empty droplets, the dataset is cells.
        if not self.include_empties:

            self.priors['n_cells'] = int(np.sum(counts > self.low_count_threshold).item())
            self.priors['cell_prob'] = 1.
            self.priors['cell_logit'] = 10.  # results in a cell prob near 1
            self.priors['cell_counts'] = np.median(counts[order][:self.priors['n_cells']]).item()
            self.priors['total_droplet_barcodes'] = self.priors['n_cells']

            # Fill in other priors with None.
            for key in ['chi_ambient', 'chi_bar', 'empty_counts', 'log_counts_crossover',
                        'ebayes_cell_count_estimates']:
                self.priors[key] = None

            logger.info(f"Prior on counts for cells is {self.priors['cell_counts']}")
            logger.info(f"Empty droplets ignored in the '{self.model_name}' model.")

        # Models that include both cells and empty droplets.
        else:

            # TODO might add a failsafe in case this fit doesn't go well...

            # Cut off low counts.
            logger.debug(f'Low count threshold is {self.low_count_threshold}')
            counts = counts[counts > self.low_count_threshold]

            # log transform
            log_counts = np.log(counts)
            # calculate range of data, rounding out to make sure we cover everything
            x = np.arange(
                np.floor(log_counts.min()), np.ceil(log_counts.max()) + 0.01, 0.1
            )

            # fit a KDE to estimate density
            k = gaussian_kde(log_counts)
            density = k.evaluate(x)

            # the density peak is almost surely the empty droplets
            log_peak_ind = np.argmax(density)
            log_peak = x[log_peak_ind]
            logger.debug(f"Estimated peak of log count distribution: {log_peak}")

            # log_peak is unlikely to be zero because we had a cutoff, but if the
            # max density is the first index that's probably bad
            if log_peak_ind == 0:
                logger.warning('The empty droplet plateau is being identified as '
                               'having approximately zero counts. Unless there really '
                               'is almost no noise in the dataset, this is likely '
                               'an error. Have you set --low-count-threshold too low?')

            # TODO: the below logic is all messed up
            # TODO: simplify: get rid of GMM, use Otsu's method instead
            # TODO: allow direct input

            # Gaussian PDF is about 60% peak height at 1 stdev away.
<<<<<<< HEAD
            std_above_ind = log_peak_ind + np.abs(
                density[log_peak_ind:] - density[log_peak_ind] * 0.6
            ).argmin()
            stdev = x[std_above_ind] - x[log_peak_ind]
            self.priors['surely_empty_count_estimate'] = np.exp(log_peak + 2 * stdev)
            self.priors['total_droplet_barcodes'] = (
=======
            x = np.linspace(log_counts.min().item(), log_counts.max().item(), num=100)
            hist, _ = np.histogram(np.log(counts), bins=x, density=True)
            hist = hist[x[:-1] >= log_mode]  # cut off the low count tail
            x = x[x >= log_mode]
            top_density_ind = np.argmax(hist)
            top_density = hist[top_density_ind].item()
            try:  # TODO: awful
                std_above_ind = (top_density_ind
                                 + np.where(hist[top_density_ind:] < top_density * 0.6)[0][0])
            except IndexError:
                std_above_ind = top_density_ind
            stdev = x[std_above_ind] - x[top_density_ind]
            self.priors['surely_empty_count_estimate'] = np.exp(log_mode + 2 * stdev)
            self.priors['total_droplet_barcodes'] = \
>>>>>>> c7ad8bcd
                np.sum(counts > self.priors['surely_empty_count_estimate']).item() + 5000
            )
            logger.debug(f'surely_empty_count_estimate = {self.priors["surely_empty_count_estimate"]}')
            logger.debug(f'total_droplet_barcodes = {self.priors["total_droplet_barcodes"]}')
            cutoff = np.exp(log_peak - 3 * stdev)
            logger.debug(f'Cutting off counts below {cutoff} for the purposes '
                         f'of GMM fitting: assuming they represent barcode errors')
            counts = counts[counts > cutoff]

            # Fit a Gaussian mixture model to the counts.
            gmm = GMM(torch.tensor(counts).float()
                      .to('cuda' if torch.cuda.is_available() else 'cpu').log(),
                      n_components=consts.GMM_COMPONENTS,
                      alpha_prior=consts.GMM_ALPHA_PRIOR,
                      use_cuda=torch.cuda.is_available(),
                      verbose=False)
            gmm.train(epochs=consts.GMM_EPOCHS)
            self.gmm = gmm  # save this for later plotting

            map_est = gmm.map_estimate(sort_by='loc', ascending=True)

            # # TODO: temp plotting upfront
            # TODO: even if this is kept, this is not the place
            # TODO: tests will produce a plot, for example
            # TODO: tests will produce a plot, for example
            # # UMI count prior GMM plot.
            # fig = self.gmm.plot_summary()
            # fig.savefig('umi_hist.pdf', bbox_inches='tight', format='pdf')
            # logger.info("TEMP: Saved UMI count plot as umi_hist.pdf")
            #
            # # TODO ======

            # The first entry is empties since we sort by count.
            self.priors['empty_counts'] = np.exp(map_est['loc'][0]).item()
            logger.debug('MAP estimates from GMM fit to counts')
            logger.debug(map_est)
            logger.debug(f'{len(map_est["loc"])} peaks found')

            # Other modes are cells: currently the prior mixes them all.
            # Find a cutoff midway between empties and lowest cell mode.
            # TODO: ensure we have a cell mode at all! (edge case where we only fit empties...)
            if len(map_est['loc']) < 2:
                logger.debug('Attempting a workaround since only one peak was found by GMM')
                # We failed to find a cell peak, so make an estimate
                torch_counts = torch.tensor(counts, device='cpu').float().log()
                mode = torch_counts.mode()[0].item()
                cell_maximum = torch_counts.max().item()
                cell_minimum = (torch_counts[torch_counts > np.mean([mode, cell_maximum])]
                                .mode()[0].item())
                cell_mode = torch_counts[torch_counts > cell_minimum].mode()[0].item()
                cell_minimum = np.mean([mode, cell_mode]).item()
                cell_minimum = max(mode + 0.5, cell_minimum)
                self.priors['log_counts_crossover'] = cell_minimum
            else:
                self.priors['log_counts_crossover'] = np.mean(map_est['loc'][:2]).item()
            cell_logic = (counts > np.exp(self.priors['log_counts_crossover']))
            self.priors['n_cells'] = np.sum(cell_logic).item()
            self.priors['cell_counts'] = np.median(counts[cell_logic]).item()

            # TODO: playing with variance priors 2022/05/16
            # TODO: seems that a slim d_cell_scale prior is helpful in 0.2.0
            # variance_priors = self._estimate_prior_variances(
            #     empty_count_empirical_mean=np.exp(map_est['loc'][0]),
            #     empty_count_empirical_variance=map_est['scale'][0],
            #     log_cell_count_empirical_variance=np.log1p(counts[cell_logic]).var().item(),
            # )
            # self.priors['d_std'] = np.sqrt(variance_priors['d_cell_var'])
            # self.priors['d_empty_std'] = np.sqrt(variance_priors['d_empty_var'])

            # TODO ===============^^

            logger.debug(f'log counts is {np.log(counts)}')
            logger.debug(f'std of log counts > crossover is {np.std(np.log(counts)[np.log(counts) > self.priors["log_counts_crossover"]])}')

            self.priors['d_std'] = \
                np.std(np.log(counts)[np.log(counts) > self.priors['log_counts_crossover']]).item() / 5.
            self.priors['d_empty_std'] = \
                np.std(np.log(counts)[np.log(counts) < self.priors['log_counts_crossover']]).item() / 5.

            # Estimate the ambient gene expression profile.
            count_matrix = self.data['matrix'][:, self.analyzed_gene_inds]
            ep = np.finfo(np.float32).eps.item()  # small value
            chi_ambient = np.array(count_matrix[~cell_logic, :].sum(axis=0)).squeeze() + ep
            self.priors['chi_ambient'] = torch.tensor(chi_ambient / chi_ambient.sum()).float()
            chi_bar = np.array(count_matrix.sum(axis=0)).squeeze() + ep
            self.priors['chi_bar'] = torch.tensor(chi_bar / chi_bar.sum()).float()

            logger.info(f"Prior on counts for cells is {int(self.priors['cell_counts'])}")
            logger.info(f"Prior on counts for empty droplets is {int(self.priors['empty_counts'])}")

            logger.debug(f"Prior on cell count std is {self.priors['d_std']}")
            logger.debug(f"Prior on empty counts std is {self.priors['d_empty_std']}")

        # # Estimate the log UMI count turning point between cells and 'empties'.
        # self.priors['log_counts_crossover'] = \
        #     np.mean(np.log1p([self.priors['cell_counts'],
        #                       self.priors['empty_counts']])).item()
        #
        # # TODO: overhaul estimation of d_std.  add estimate of d_empty_std
        #
        # # Estimate prior for the scale param of LogNormal for d.
        # if self.model_name != "simple":
        #     self.priors['d_std'] = (np.log1p(self.priors['cell_counts'])
        #                             - self.priors['log_counts_crossover']) / 5
        # else:
        #     # Use a reasonable prior in log space.
        #     self.priors['d_std'] = self.SIMPLE_MODEL_D_STD_PRIOR
        #
        # # Priors for models that include empty droplets:
        # if self.model_name != "simple":
        #     # Estimate fraction of trimmed dataset that contains cells.
        #     # cell_prob = self.priors['n_cells']
        #     # / self.analyzed_barcode_inds.size
        #     cell_prob = (1 - self.fraction_empties) \
        #                 * (self.priors['n_cells']
        #                    / self.analyzed_barcode_inds.size)
        #     self.priors['cell_prob'] = cell_prob
        #
        #     assert cell_prob > 0, f"Fraction of trimmed dataset " \
        #                           f"containing cells should be > 0, " \
        #                           f"but is {cell_prob}."
        #
        #     assert cell_prob <= 1, f"Fraction of trimmed dataset " \
        #                            f"containing cells should be at most 1, " \
        #                            f"but is {cell_prob}."
        #
        #     # Turn cell probability into logit.
        #     self.priors['cell_logit'] = np.log(cell_prob
        #                                        / (1 - cell_prob)).item()
        #
        #     # Estimate the ambient gene expression profile.
        #     self.priors['chi_ambient'], self.priors['chi_bar'] = \
        #         estimate_chi_ambient_from_dataset(self)

    def _estimate_prior_variances(self,
                                  empty_count_empirical_mean: float,
                                  empty_count_empirical_variance: float,
                                  log_cell_count_empirical_variance: float,
                                  negbinom_overdispersion_phi: float = consts.PHI_LOC_PRIOR)\
            -> Dict[str, float]:
        """Estimate priors for variances

        Strategy:
            Assume the real variance of the number of molecules in the empties is
            due to being a Poisson draw: thus the variance is the mean.
            Overdispersion in the empirical variance beyond this is due to
            epsilon, and can be calculated using the law of total variance.
            Once the variance of epsilon is known, and given the overdispersion
            Phi of the negative binomial used to sample cell counts, the
            variance of d_cell can likewise be calculated.  This part is an
            empirical estimate rather than derived.

        """
        gamma_var = ((empty_count_empirical_variance - 2. * empty_count_empirical_mean)
                     / (empty_count_empirical_mean * (1. + empty_count_empirical_mean)))
        epsilon_c = 1. / gamma_var
        d_cell_var = log_cell_count_empirical_variance - negbinom_overdispersion_phi - 1. / epsilon_c
        return {'epsilon_c': torch.clamp(torch.tensor(epsilon_c), min=10., max=10000.).item(),
                'd_empty_var': empty_count_empirical_mean,
                'd_cell_var': torch.clamp(torch.tensor(d_cell_var), min=0.01, max=1.).item()}

    def get_count_matrix(self) -> sp.csr.csr_matrix:
        """Get the count matrix, trimmed if trimming has occurred."""

        if self.is_trimmed:

            # Return the count matrix for selected barcodes and genes.
            trimmed_bc_matrix = self.data['matrix'][self.analyzed_barcode_inds,
                                                    :].tocsc()
            trimmed_matrix = trimmed_bc_matrix[:, self.analyzed_gene_inds].tocsr()
            return trimmed_matrix

        else:
            logger.warning("Using full count matrix, without any trimming.  Could be slow.")
            return self.data['matrix']

    def get_count_matrix_empties(self) -> sp.csr.csr_matrix:
        """Get the count matrix for empty drops, trimmed if possible."""

        if self.is_trimmed:

            # Return the count matrix for selected barcodes and genes.
            trimmed_bc_matrix = self.data['matrix'][self.empty_barcode_inds,
                                                    :].tocsc()
            trimmed_matrix = trimmed_bc_matrix[:, self.analyzed_gene_inds].tocsr()
            return trimmed_matrix

        else:
            logger.error("Trying to get empty count matrix without "
                          "trimmed data.")
            return self.data['matrix']

    def get_count_matrix_all_barcodes(self) -> sp.csr.csr_matrix:
        """Get the count matrix, trimming only genes, not barcodes."""

        if self.is_trimmed:

            # Return the count matrix for selected barcodes and genes.
            trimmed_bc_matrix = self.data['matrix'].tocsc()
            trimmed_matrix = trimmed_bc_matrix[:, self.analyzed_gene_inds].tocsr()
            return trimmed_matrix

        else:
            logger.warning("Using full count matrix, without any trimming.  Could be slow.")
            return self.data['matrix']

    def get_dataloader(self,
                       use_cuda: bool = True,
                       batch_size: int = 200,
                       shuffle: bool = False,
                       analyzed_bcs_only: bool = True,
                       sort_by: Optional[Callable[[sp.csr_matrix], float]] = None,
                       ) -> DataLoader:
        """Return a dataloader for the count matrix.

        Args:
            use_cuda: Whether to load data into GPU memory.
            batch_size: Size of minibatch of data yielded by dataloader.
            shuffle: Whether dataloader should shuffle the data.
            analyzed_bcs_only: Only include the barcodes that have been
                analyzed, not the surely empty droplets.
            sort_by: Lambda function which, when applied to the sparse matrix,
                will return values that can be sorted to give a sort order to
                the dataset. Dataloader will load data in order of increasing
                values.

        Returns:
            data_loader: A dataloader that yields the entire dataset in batches.

        """

        if analyzed_bcs_only:
            count_matrix = self.get_count_matrix()
        else:
            count_matrix = self.get_count_matrix_all_barcodes()

        data_loader = DataLoader(
            count_matrix,
            empty_drop_dataset=None,
            batch_size=batch_size,
            fraction_empties=0.,
            shuffle=shuffle,
            sort_by=sort_by,
            use_cuda=use_cuda,
        )
        return data_loader

    def restore_eliminated_features_in_cells(
            self,
            inferred_count_matrix: sp.csc_matrix,
            cell_probabilities_analyzed_bcs: np.ndarray
    ) -> sp.csc_matrix:
        """Add the data back in for any features not used during inference,
        (the used features being defined in self.analyzed_gene_inds),
        so that the output for these features exactly matches the input.

        Args:
            inferred_count_matrix: A sparse count matrix
            cell_probabilities_analyzed_bcs: Cell probabilities for the subset of
                barcodes that were analyzed.

        Returns:
            output: A sparse count matrix, with the unused feature values filled
                in with the raw data.

        """

        # Rescue the raw data for ignored features.
        out = _overwrite_matrix_with_columns_from_another(
            mat1=inferred_count_matrix,
            mat2=self.data['matrix'],
            column_inds=self.analyzed_gene_inds)

        # But ensure that empty droplets are empty in the output.
        cell_probabilities_all_bcs = np.zeros(out.shape[0])
        cell_probabilities_all_bcs[self.analyzed_barcode_inds] = cell_probabilities_analyzed_bcs
        empty_inds = np.where(cell_probabilities_all_bcs <= consts.CELL_PROB_CUTOFF)[0]
        out = _csr_set_rows_to_zero(csr=out.tocsr(), row_inds=empty_inds)

        return out.tocsc()

    # def calculate_posterior(self,
    #                         inferred_model: Optional['RemoveBackgroundPyroModel'],
    #                         posterior_batch_size: int,
    #                         debug: bool = False):
    #     """Generate posterior for count matrix.
    #
    #     Args:
    #         inferred_model: RemoveBackgroundPyroModel which has
    #             already had the inference procedure run.
    #         posterior_batch_size: Max number of cells to be used in a batch
    #             for posterior regularization calculation, which requires a lot
    #             of memory.
    #
    #     NOTE: returns nothing, but stores the posterior in self.posterior
    #
    #     """
    #
    #     # Create posterior.
    #     if inferred_model is not None:
    #         self.posterior = Posterior(dataset_obj=self,
    #                                    vi_model=inferred_model,
    #                                    fpr=self.fpr[0],  # first FPR
    #                                    posterior_batch_size=posterior_batch_size,
    #                                    debug=debug)
    #
    #         # Encoded values of latent variables.
    #         enc = self.posterior.latents_map
    #         z = enc['z']
    #         d = enc['d']
    #         p = enc['p']
    #         epsilon = enc['epsilon']
    #
    #     else:
    #         self.posterior = NaivePosterior(dataset_obj=self)
    #         z = None
    #         d = None
    #         p = torch.ones(self.analyzed_barcode_inds.size)
    #         epsilon = None
    #         phi_params = None

    # def save_to_output_file(
    #         self,
    #         output_file: str,
    #         inferred_model: Optional['RemoveBackgroundPyroModel'],
    #         save_plots: bool = False,
    #         create_report: bool = False,
    #         truth_file: Optional[str] = None) -> bool:
    #     """Write the results of an inference procedure to an output file.
    #
    #     Output is an HDF5 file.  To be written:
    #     Inferred ambient-subtracted UMI count matrix.
    #     Inferred probabilities that each barcode contains a real cell.
    #     Inferred cell size scale factors.
    #     Inferred ambient gene expression count vector for droplets without
    #         cells.
    #     Inferred contamination fraction hyperparameters.
    #     Embeddings of gene expression of cells into a low-dimensional latent
    #         space.
    #
    #     Args:
    #         inferred_model: RemoveBackgroundPyroModel which has
    #             already had the inference procedure run.
    #         output_file: Name of output .h5 file
    #         save_plots: Setting this to True will save plots of outputs.
    #         create_report: Setting this to True will create an HTML report.
    #         truth_file: File containing truth data (for simulations, for report)
    #
    #     Returns:
    #         True if the output was written to file successfully.
    #
    #     """
    #
    #     logger.info("Preparing to write outputs to file...")
    #
    #     # Output file naming.
    #     file_dir, file_base = os.path.split(output_file)
    #     file_name = os.path.splitext(os.path.basename(file_base))[0]
    #
    #     # Obtain latents from posterior.
    #     if self.posterior.name != 'naive':  # TODO: handle 'naive' as a BasePosterior too, and eliminate if-else
    #         # Encoded values of latent variables.
    #         enc = self.posterior.latents_map
    #         z = enc['z']
    #         d = enc['d']
    #         p = enc['p']
    #         epsilon = enc['epsilon']
    #
    #     else:
    #         z = None
    #         d = None
    #         p = torch.ones(self.analyzed_barcode_inds.size)
    #         epsilon = None
    #         phi_params = None
    #
    #     # Figure out the indices of barcodes that have cells.
    #     if p is not None:
    #         p[np.isnan(p)] = 0.
    #         cell_barcode_inds = self.analyzed_barcode_inds
    #         if (p > consts.CELL_PROB_CUTOFF).sum() == 0:
    #             logger.warning("Warning: Found no cells!")
    #         analyzed_barcode_logic = (p > consts.CELL_PROB_CUTOFF)
    #     else:
    #         cell_barcode_inds = self.analyzed_barcode_inds
    #         analyzed_barcode_logic = np.arange(0, cell_barcode_inds.size)
    #
    #     # Save barcodes determined to contain cells as _cell_barcodes.csv
    #     cell_barcodes = self.data['barcodes'][self.analyzed_barcode_inds[analyzed_barcode_logic]]
    #     try:
    #         barcode_names = np.array([str(cell_barcodes[i], encoding='UTF-8')
    #                                   for i in range(cell_barcodes.size)])
    #     except UnicodeDecodeError:
    #         # necessary if barcodes are ints
    #         barcode_names = cell_barcodes
    #     except TypeError:
    #         # necessary if barcodes are already decoded
    #         barcode_names = cell_barcodes
    #     bc_file_name = os.path.join(file_dir, file_name + "_cell_barcodes.csv")
    #     np.savetxt(bc_file_name, barcode_names, delimiter=',', fmt='%s')
    #     logger.info(f"Saved cell barcodes in {bc_file_name}")
    #
    #     # Save plots, if called for.
    #     if save_plots:
    #         try:
    #             # File naming.
    #             gmm_fig_name = os.path.join(file_dir, file_name + "_umi_counts.pdf")
    #             summary_fig_name = os.path.join(file_dir, file_name + ".pdf")
    #
    #             # UMI count prior GMM plot.
    #             fig = self.gmm.plot_summary()
    #             fig.savefig(gmm_fig_name, bbox_inches='tight', format='pdf')
    #             logger.info(f"Saved UMI count plot as {gmm_fig_name}")
    #
    #             # Three-panel output summary plot.
    #             fig = self.plot_summary(inferred_model=inferred_model, p=p, z=z)
    #             fig.savefig(summary_fig_name, bbox_inches='tight', format='pdf')
    #             logger.info(f"Saved summary plots as {summary_fig_name}")
    #
    #         except Exception:
    #             logger.warning("Unable to save all plots.")
    #             logger.warning(traceback.format_exc())
    #
    #     # Estimate the ambient-background-subtracted UMI count matrix.
    #     if self.model_name == 'simple':
    #         # No need to generate a new count matrix for simple model.
    #         inferred_count_matrix = self.data['matrix'].tocsc()
    #         logger.info("Simple model: outputting un-altered count matrix.")
    #     else:
    #         inferred_count_matrix = self.posterior.denoised_counts
    #
    #     # TODO: there seems to be some kind of a huge gap between the above
    #     # TODO: computation and the below file writing.  HUGE gap in time!
    #
    #     # Inferred ambient gene expression vector.
    #     ambient_expression_trimmed = get_param_store_key('chi_ambient')
    #
    #     # Convert the indices from trimmed gene set to original gene indices.
    #     ambient_expression = np.zeros(self.data['matrix'].shape[1])
    #     ambient_expression[self.analyzed_gene_inds] = ambient_expression_trimmed
    #
    #     def _write_matrix(file: str,
    #                       inferred_count_matrix: sp.csc_matrix,
    #                       fpr: float,
    #                       analyzed_barcode_logic: np.ndarray = ...,
    #                       barcode_inds: np.ndarray = ...) -> bool:
    #         """Helper function for writing output h5 file.
    #         The ellipses as defaults serve to slice everything if the arguments
    #         are not supplied.
    #
    #         Uses variables from the outer scope of save_to_output_file()
    #         """
    #
    #         # CellRanger version (format output like input).
    #         if 'cellranger_version' in self.data.keys():
    #             cellranger_version = self.data['cellranger_version']
    #         else:
    #             cellranger_version = 3
    #
    #         # Some summary statistics:
    #         # Fraction of counts in each droplet that were removed.
    #         raw_count_matrix = self.data['matrix'][self.analyzed_barcode_inds, :]  # need all genes
    #         raw_counts_droplet = np.array(raw_count_matrix.sum(axis=1)).squeeze()
    #         out_counts_droplet = np.array(inferred_count_matrix[self.analyzed_barcode_inds, :]
    #                                       .sum(axis=1)).squeeze()
    #         background_fraction = ((raw_counts_droplet - out_counts_droplet) /
    #                                (raw_counts_droplet + 0.001))
    #
    #         # Subset latents.
    #         z_subset = None if z is None else z[analyzed_barcode_logic, :]
    #         d_subset = None if d is None else d[analyzed_barcode_logic]
    #         p_subset = None if p is None else p[analyzed_barcode_logic]
    #         epsilon_subset = None if epsilon is None else epsilon[analyzed_barcode_logic]
    #
    #         # Write h5.
    #         write_succeeded = write_matrix_to_cellranger_h5(
    #             cellranger_version=cellranger_version,
    #             output_file=file,
    #             gene_names=self.data['gene_names'],
    #             gene_ids=self.data['gene_ids'],
    #             feature_types=self.data['feature_types'],
    #             genomes=self.data['genomes'],
    #             barcodes=self.data['barcodes'][barcode_inds],
    #             count_matrix=inferred_count_matrix[barcode_inds, :],
    #             local_latents={'barcode_indices_for_latents': self.analyzed_barcode_inds,
    #                            'gene_expression_encoding': z_subset,
    #                            'cell_size': d_subset,
    #                            'cell_probability': p_subset,
    #                            'droplet_efficiency': epsilon_subset,
    #                            'background_fraction': background_fraction},
    #             global_latents={'ambient_expression': ambient_expression,
    #                             'empty_droplet_size_lognormal_loc': [get_param_store_key('d_empty_loc')],
    #                             'empty_droplet_size_lognormal_scale': [get_param_store_key('d_empty_scale')],
    #                             'cell_size_lognormal_std': [get_param_store_key('d_cell_scale')],
    #                             'swapping_fraction_dist_params':
    #                                 cellbender.remove_background.model.get_rho(),
    #                             'target_false_positive_rate': [fpr],
    #                             'posterior_type': [self.posterior.name]},
    #             metadata={'learning_curve': None if inferred_model is None else inferred_model.loss,
    #                       'barcodes_analyzed': self.data['barcodes'][self.analyzed_barcode_inds],
    #                       'barcodes_analyzed_inds': self.analyzed_barcode_inds,
    #                       'features_analyzed_inds': self.analyzed_gene_inds,
    #                       'fraction_data_used_for_testing': [1. - consts.TRAINING_FRACTION]},
    #         )
    #
    #         return write_succeeded
    #
    #     # Write to output file, for each lambda specified by user.
    #     logger.debug('Staring FPR loop')
    #
    #     for i, fpr in enumerate(self.fpr):
    #
    #         # TODO: what if this loop takes so long that we keep getting pre-empted?
    #         # TODO: think about checking for checkpoint and skipping FPRs for which
    #         # TODO: we (presumably??) have already written output files
    #         # TODO: well, this only works if output files become part of checkpoints...
    #
    #         logger.debug(f'Working on FPR {fpr}')
    #
    #         # Re-compute posterior counts for each new lambda.
    #         if i > 0:  # no need to re-compute for the first FPR: this is already done.
    #             self.posterior.fpr = fpr  # reach in and change the FPR
    #             self.posterior._get_denoised_counts()  # force re-computation of posterior
    #         inferred_count_matrix = self.posterior.denoised_counts
    #
    #         # TODO: put the trimmed features back in!  (make sure this works)
    #         import time
    #         t = time.time()
    #         logger.debug('Restoring eliminated features in cells')
    #         inferred_count_matrix = self._restore_eliminated_features_in_cells(
    #             inferred_count_matrix,
    #             self.posterior.latents_map['p'])
    #         logger.debug(f'Took {time.time() - t:.3f} sec')
    #
    #         # TODO: correct posterior cell probabilities so that no zero-count
    #         # TODO: droplets contain a cell.  maybe set p to 1e-10 or something
    #
    #         # Create an output file for this FPR.
    #         name_suffix = (f'_FPR_{fpr}' if len(self.fpr) > 1 else '')
    #         fpr_output_filename = os.path.join(file_dir, file_name + name_suffix + '.h5')
    #
    #         fpr = np.array('cohort', dtype=str) if (fpr == 'cohort') else fpr  # for pytables h5 writing
    #
    #         write_succeeded = _write_matrix(file=fpr_output_filename,
    #                                         inferred_count_matrix=inferred_count_matrix,
    #                                         fpr=fpr)
    #
    #         # Write filtered matrix (cells only) to output file.
    #         filtered_output_file = os.path.join(file_dir, file_name + name_suffix + '_filtered.h5')
    #         if self.include_empties:
    #             _write_matrix(file=filtered_output_file,
    #                           inferred_count_matrix=inferred_count_matrix,
    #                           fpr=fpr,
    #                           barcode_inds=self.analyzed_barcode_inds[analyzed_barcode_logic],
    #                           analyzed_barcode_logic=analyzed_barcode_logic)
    #
    #         # Create report, if called for.
    #         if create_report:
    #             # try:
    #             os.environ['INPUT_FILE'] = os.path.abspath(os.path.join(os.getcwd(), self.input_file))
    #             os.environ['OUTPUT_FILE'] = os.path.abspath(os.path.join(os.getcwd(), fpr_output_filename))
    #             if truth_file is not None:
    #                 os.environ['TRUTH_FILE'] = os.path.abspath(os.path.join(os.getcwd(), truth_file))
    #             html_report_file = os.path.join(file_dir, file_name + name_suffix + '_report.html')
    #             run_notebook_make_html(
    #                 file=os.path.abspath(os.path.join(os.path.dirname(__file__), '..', 'report.ipynb')),
    #                 output=html_report_file,
    #             )
    #             logger.info(f'Succeeded in writing report to {html_report_file}')
    #
    #             # except Exception:
    #             #     logger.warning("Unable to create report.")
    #             #     logger.warning(traceback.format_exc())
    #
    #         # Write output metrics file.
    #         try:
    #             df = self.collect_output_metrics(inferred_count_matrix=inferred_count_matrix,
    #                                              fpr=fpr,
    #                                              cell_logic=(p >= consts.CELL_PROB_CUTOFF),
    #                                              loss=inferred_model.loss)
    #             metrics_file_name = os.path.join(file_dir, file_name + name_suffix + '_metrics.csv')
    #             df.to_csv(metrics_file_name, index=True, header=False, float_format='%.3f')
    #             logger.info(f'Saved output metrics as {metrics_file_name}')
    #         except Exception:
    #             logger.warning("Unable to collect output metrics.")
    #             logger.warning(traceback.format_exc())
    #
    #     return write_succeeded
    #
    # def plot_summary(self,
    #                  inferred_model: 'RemoveBackgroundPyroModel',
    #                  p: np.ndarray,
    #                  z: np.ndarray):
    #     """Output summary plot with three panels: training, cells, latent z."""
    #
    #     fig = plt.figure(figsize=(6, 18))
    #
    #     # Plot the train error.
    #     plt.subplot(3, 1, 1)
    #     if inferred_model is not None:
    #         plt.plot(inferred_model.loss['train']['elbo'], '.--', label='Train')
    #
    #         # Plot the test error, if there was held-out test data.
    #         if 'test' in inferred_model.loss.keys():
    #             if len(inferred_model.loss['test']['epoch']) > 0:
    #                 plt.plot(inferred_model.loss['test']['epoch'],
    #                          inferred_model.loss['test']['elbo'], 'o:', label='Test')
    #                 plt.legend()
    #
    #         plt.gca().set_ylim(bottom=max(inferred_model.loss['train']['elbo'][0],
    #                                       inferred_model.loss['train']['elbo'][-1] - 2000))
    #         plt.xlabel('Epoch')
    #         plt.ylabel('ELBO')
    #         plt.title('Progress of the training procedure')
    #     else:
    #         # Plot intentionally left blank, if there was no training (fast algorithm).
    #         plt.title('Plot intentionally left blank')
    #         plt.xticks([])
    #         plt.yticks([])
    #
    #     # Plot the barcodes used, along with the inferred
    #     # cell probabilities.
    #     plt.subplot(3, 1, 2)
    #     count_mat = self.get_count_matrix()
    #     counts = np.array(count_mat.sum(axis=1)).squeeze()
    #     count_order = np.argsort(counts)[::-1]
    #     plt.semilogy(counts[count_order], color='black')
    #     plt.ylabel('UMI counts')
    #     plt.xlabel('Barcode index, sorted by UMI count')
    #     if p is not None:  # The case of a simple model.
    #         plt.gca().twinx()
    #         plt.plot(p[count_order], '.:', color='red', alpha=0.3, rasterized=True)
    #         plt.ylabel('Cell probability', color='red')
    #         plt.ylim([-0.05, 1.05])
    #         plt.title('Determination of which barcodes contain cells')
    #     else:
    #         plt.title('The subset of barcodes used for training')
    #
    #     # Plot the latent encoding via PCA.
    #     plt.subplot(3, 1, 3)
    #     if p is None:
    #         p = np.ones(z.shape[0])
    #     # A = torch.tensor(z[p >= consts.CELL_PROB_CUTOFF])
    #     # U, S, V = torch.pca_lowrank(A)
    #     z_pca = pca_2d(z[p >= consts.CELL_PROB_CUTOFF])  # torch.matmul(A, V[:, :2])
    #     plt.plot(z_pca[:, 0], z_pca[:, 1],
    #              '.', ms=3, color='black', alpha=0.3, rasterized=True)
    #     plt.ylabel('PC 1')
    #     plt.xlabel('PC 0')
    #     plt.title('PCA of latent encoding of cell gene expression')
    #
    #     return fig
    #
    # def collect_output_metrics(self,
    #                            inferred_count_matrix: sp.csr_matrix,
    #                            fpr: Union[float, str],
    #                            cell_logic,
    #                            loss) -> pd.DataFrame:
    #     """Create a table with a few output metrics. The idea is for these to
    #     potentially be used by people creating automated pipelines."""
    #
    #     # Compute some metrics
    #     input_count_matrix = self.data['matrix'][self.analyzed_barcode_inds, :]
    #     total_raw_counts = self.data['matrix'].sum()
    #     total_output_counts = inferred_count_matrix.sum()
    #     total_counts_removed = total_raw_counts - total_output_counts
    #     fraction_counts_removed = total_counts_removed / total_raw_counts
    #     total_raw_counts_in_nonempty_droplets = input_count_matrix[cell_logic].sum()
    #     total_counts_removed_from_nonempty_droplets = \
    #         total_raw_counts_in_nonempty_droplets - inferred_count_matrix.sum()
    #     fraction_counts_removed_from_nonempty_droplets = \
    #         total_counts_removed_from_nonempty_droplets / total_raw_counts_in_nonempty_droplets
    #     average_counts_removed_per_nonempty_droplet = \
    #         total_counts_removed_from_nonempty_droplets / cell_logic.sum()
    #     expected_cells = self.expected_cell_count
    #     found_cells = cell_logic.sum()
    #     average_counts_per_cell = inferred_count_matrix.sum() / found_cells
    #     ratio_of_found_cells_to_expected_cells = \
    #         None if (expected_cells is None) else (found_cells / expected_cells)
    #     found_empties = len(self.analyzed_barcode_inds) - found_cells
    #     fraction_of_analyzed_droplets_that_are_nonempty = \
    #         found_cells / len(self.analyzed_barcode_inds)
    #     if len(loss['train']['elbo']) > 20:
    #         # compare mean ELBO increase over last 3 steps to the typical end(ish) fluctuations
    #         convergence_indicator = (np.mean(np.abs([(loss['train']['elbo'][i]
    #                                                   - loss['train']['elbo'][i - 1])
    #                                                  for i in range(-3, -1)]))
    #                                  / np.std(loss['train']['elbo'][-20:]))
    #     else:
    #         convergence_indicator = 'not enough training epochs to compute (requires more than 20)'
    #     overall_change_in_train_elbo = loss['train']['elbo'][-1] - loss['train']['elbo'][0]
    #
    #     all_metrics_dict = \
    #         {'total_raw_counts': total_raw_counts,
    #          'total_output_counts': total_output_counts,
    #          'total_counts_removed': total_counts_removed,
    #          'fraction_counts_removed': fraction_counts_removed,
    #          'total_raw_counts_in_cells':
    #              total_raw_counts_in_nonempty_droplets,
    #          'total_counts_removed_from_cells':
    #              total_counts_removed_from_nonempty_droplets,
    #          'fraction_counts_removed_from_cells':
    #              fraction_counts_removed_from_nonempty_droplets,
    #          'average_counts_removed_per_cell':
    #              average_counts_removed_per_nonempty_droplet,
    #          'target_fpr': fpr,
    #          'expected_cells': expected_cells,
    #          'found_cells': found_cells,
    #          'output_average_counts_per_cell': average_counts_per_cell,
    #          'ratio_of_found_cells_to_expected_cells':
    #              ratio_of_found_cells_to_expected_cells,
    #          'found_empties': found_empties,
    #          'fraction_of_analyzed_droplets_that_are_nonempty':
    #              fraction_of_analyzed_droplets_that_are_nonempty,
    #          'convergence_indicator': convergence_indicator,
    #          'overall_change_in_train_elbo': overall_change_in_train_elbo}
    #
    #     return pd.DataFrame(data=all_metrics_dict,
    #                         index=['metric']).transpose()


# def get_d_priors_from_dataset(dataset: SingleCellRNACountsDataset):
#     """Compute an estimate of reasonable priors on cell size and ambient size.
#
#     Given a SingleCellRNACountsDataset, compute an estimate of reasonable
#     priors on cell size and ambient count size.  This is done by fitting a
#     Gaussian mixture model.
#
#     Args:
#         dataset: Dataset object containing a matrix of unique UMI counts,
#             where rows are barcodes and columns are genes.
#         expected_cells: Prior on number of cells.
#
#     Returns:
#
#
#     """
#
#     # Count the total unique UMIs per barcode.
#     counts = np.array(dataset.data['matrix']
#                       [:, dataset.analyzed_gene_inds].sum(axis=1)).squeeze()
#
#     # If it's a model that does not model empty droplets, the dataset is cells.
#     if dataset.model_name == 'simple':
#
#         if dataset.priors['n_cells'] is None:
#             # No prior on number of cells.  Assume all are cells.
#             dataset.priors['n_cells'] = int(np.sum(counts > 0).item())
#
#         # Sort order the cells by counts.
#         sort_order = np.argsort(counts)[::-1]
#
#         # Estimate cell count by median, taking 'cells' to be largest counts.
#         cell_counts = int(np.median(counts[sort_order][:dataset.priors['n_cells']]).item())
#         empty_counts = 0
#
#     # Models that include both cells and empty droplets.
#     else:
#
#         # Cutoff for original data.  Empirical.
#         cut = dataset.low_count_threshold


# def get_d_priors_from_dataset(dataset: SingleCellRNACountsDataset) \
#         -> Tuple[float, float]:
#     """Compute an estimate of reasonable priors on cell size and ambient size.
#
#     Given a dataset (scipy.sparse.csr matrix of counts where
#     rows are barcodes and columns are genes), and an expected
#     cell count, compute an estimate of reasonable priors on cell size
#     and ambient count size.  This is done by a series of heuristics.
#
#     Args:
#         dataset: Dataset object containing a matrix of unique UMI counts,
#             where rows are barcodes and columns are genes.
#
#     Returns:
#         cell_counts: Estimated mean number of UMI counts per real cell, in
#             terms of transformed count data.
#         empty_counts: Estimated mean number of UMI counts per 'empty'
#             droplet, in terms of transformed count data.
#
#     NOTE: Picks barcodes using cutoffs in untransformed count data.  The output
#     is in terms of transformed counts.
#
#     """
#
#     # Count the total unique UMIs per barcode (summing after transforming).
#     counts = np.array(dataset.data['matrix']
#                       [:, dataset.analyzed_gene_inds].sum(axis=1)).squeeze()
#
#     # If it's a model that does not model empty droplets, the dataset is cells.
#     if dataset.model_name == 'simple':
#
#         if dataset.priors['n_cells'] is None:
#             # No prior on number of cells.  Assume all are cells.
#             dataset.priors['n_cells'] = int(np.sum(counts > 0).item())
#
#         # Sort order the cells by counts.
#         sort_order = np.argsort(counts)[::-1]
#
#         # Estimate cell count by median, taking 'cells' to be largest counts.
#         cell_counts = int(np.median(counts[sort_order]
#                                     [:dataset.priors['n_cells']]).item())
#
#         empty_counts = 0
#
#     # Models that include both cells and empty droplets.
#     else:
#
#         # Cutoff for original data.  Empirical.
#         cut = dataset.low_count_threshold
#
#         # Estimate the number of UMI counts in empty droplets.
#
#         # Mode of (rounded) log counts (for counts > cut) is a robust
#         # empty estimator.
#         empty_log_counts = mode(np.round(np.log1p(counts[counts > cut]),
#                                          decimals=1))[0]
#         empty_counts = int(np.expm1(empty_log_counts).item())
#
#         # Estimate the number of UMI counts in cells.
#
#         # Use expected cells if it is available.
#         if dataset.priors['n_cells'] is not None:
#
#             # Sort order the cells by counts.
#             sort_order = np.argsort(counts)[::-1]
#
#             cell_counts = int(np.median(counts[sort_order]
#                                         [:dataset.priors['n_cells']]).item())
#
#         else:
#
#             # Median of log counts above 5 * empty counts is a robust
#             # cell estimator.
#             cell_log_counts = np.median(np.log1p(counts[counts > 5 * empty_counts]))
#             cell_counts = int(np.expm1(cell_log_counts).item())
#
#         logger.info(f"Prior on counts in empty droplets is {empty_counts}")
#
#     logger.info(f"Prior on counts for cells is {cell_counts}")
#
#     return cell_counts, empty_counts


def estimate_cell_count_from_dataset(dataset: SingleCellRNACountsDataset) -> int:
    """Compute an estimate of number of real cells in a dataset.

    Given a Dataset, compute an estimate of the number of real cells.

    Args:
        dataset: Dataset object containing a matrix of unique UMI counts,
            where rows are barcodes and columns are genes.

    Returns:
        cell_count_est: Estimated number of real cells.

    """

    # If it's a model that does not model empty droplets, the dataset is cells.
    # NOTE: this is overridden if --expected_cells is specified.
    if not dataset.include_empties:
        return dataset.data['matrix'].shape[0]

    # Count the number of barcodes with UMI counts above the cutoff.
    cell_count_est = int(np.sum(estimate_cell_logic_from_dataset(dataset=dataset)).item())

    return cell_count_est


def estimate_cell_logic_from_dataset(dataset: SingleCellRNACountsDataset) -> int:
    """Compute an estimate of number of real cells in a dataset.

    Given a Dataset, compute an estimate of the number of real cells.

    Args:
        dataset: Dataset object containing a matrix of unique UMI counts,
            where rows are barcodes and columns are genes.

    Returns:
        cell_logic: Array where True indicates a probable cell.

    """

    # Count number of UMIs in each barcode.
    counts = np.array(dataset.data['matrix'].sum(axis=1),
                      dtype=int).squeeze()

    # Find mid-way between cell_counts and empty_counts in log space.
    midway = np.mean([np.log1p(dataset.priors['cell_counts']),
                      np.log1p(dataset.priors['empty_counts'])])
    umi_cutoff = np.expm1(midway)

    return counts > umi_cutoff


def estimate_chi_ambient_from_dataset(dataset: SingleCellRNACountsDataset) \
        -> Tuple[torch.Tensor, torch.Tensor]:
    """Compute an estimate of ambient RNA levels.

    Given a Dataset, compute an estimate of the ambient gene expression and
    compute the average gene expression.

    Args:
        dataset: Dataset object containing a matrix of unique UMI counts,
            where rows are barcodes and columns are genes.

    Returns:
        chi_ambient_init: Estimated number of real cells.
        chi_bar: Average gene expression over dataset.

    NOTE: This must be done on transformed data.

    """

    # Ensure that an estimate of the log count crossover point between cells
    # and empty droplets has already been calculated.
    try:
        log_crossover = dataset.priors['log_counts_crossover']
    except KeyError:
        raise AssertionError("Could not find dataset parameter "
                             "log_counts_crossover.")

    ep = np.finfo(np.float32).eps.item()  # Small value

    # Trimmed and appropriately transformed count matrix.
    count_matrix = dataset.get_count_matrix()

    # Empty droplets have log counts < log_crossover.
    empty_barcodes = (np.log1p(np.array(count_matrix.sum(axis=1)).squeeze())
                      < log_crossover)

    # Sum gene expression for the empty droplets.
    gene_expression = np.array(count_matrix[empty_barcodes, :].sum(axis=0)).squeeze()

    # As a vector on a simplex.
    gene_expression = gene_expression + ep
    chi_ambient_init = torch.tensor(gene_expression / np.sum(gene_expression))

    # Full count matrix, appropriately transformed.
    full_count_matrix = dataset.get_count_matrix_all_barcodes()

    # Sum all gene expression.
    gene_expression_total = np.array(full_count_matrix.sum(axis=0)).squeeze()

    # As a vector on a simplex.
    gene_expression_total = gene_expression_total + ep
    chi_bar = torch.tensor(gene_expression_total / np.sum(gene_expression_total))

    return chi_ambient_init, chi_bar


def _overwrite_matrix_with_columns_from_another(mat1: sp.csc_matrix,
                                                mat2: sp.csc_matrix,
                                                column_inds: np.ndarray) -> sp.csc_matrix:
    """Given two sparse matrices of the same shape, replace columns that are not
    in `column_inds` in `mat1` with the entries from `mat2`.
    """
    column_inds = set(column_inds)

    mat1 = mat1.copy().tocsr()
    mat2 = mat2.copy().tocsr()  # failure to copy could overwrite actual count data

    # Zero out values in mat2 that are in the specified columns.
    inds = np.where([i in column_inds for i in mat2.indices])[0]
    mat2.data[inds] = 0
    mat2.eliminate_zeros()

    # Zero out values in mat1 that are not in the specified columns.
    inds = np.where([i not in column_inds for i in mat1.indices])[0]
    mat1.data[inds] = 0
    mat1.eliminate_zeros()

    # Put in the new values by addition.
    output = mat1 + mat2

    return output.tocsc()


def _csr_set_rows_to_zero(csr: sp.csr_matrix, row_inds: Iterable[int]):
    """Set all nonzero elements in rows "row_inds" to zero.
    Happens in-place, although output is returned as well.

    https://stackoverflow.com/questions/12129948/scipy-sparse-set-row-to-zeros
    """

    if not isinstance(csr, sp.csr_matrix):
        try:
            csr = csr.tocsr()
        except Exception:
            raise ValueError('Matrix given must be of CSR format.')
    for row in row_inds:
        csr.data[csr.indptr[row]:csr.indptr[row + 1]] = 0
    csr.eliminate_zeros()
    return csr


def pca_2d(mat: np.ndarray) -> torch.Tensor:
    """Perform PCA using pytorch and return top 2 PCs

    Args:
        mat: matrix where rows are observations and columns are features

    Returns:
        out: matrix where rows are observations and columns are top 2 PCs
    """

    A = torch.tensor(mat)
    U, S, V = torch.pca_lowrank(A)
    return torch.matmul(A, V[:, :2])<|MERGE_RESOLUTION|>--- conflicted
+++ resolved
@@ -480,29 +480,12 @@
             # TODO: allow direct input
 
             # Gaussian PDF is about 60% peak height at 1 stdev away.
-<<<<<<< HEAD
             std_above_ind = log_peak_ind + np.abs(
                 density[log_peak_ind:] - density[log_peak_ind] * 0.6
             ).argmin()
             stdev = x[std_above_ind] - x[log_peak_ind]
             self.priors['surely_empty_count_estimate'] = np.exp(log_peak + 2 * stdev)
             self.priors['total_droplet_barcodes'] = (
-=======
-            x = np.linspace(log_counts.min().item(), log_counts.max().item(), num=100)
-            hist, _ = np.histogram(np.log(counts), bins=x, density=True)
-            hist = hist[x[:-1] >= log_mode]  # cut off the low count tail
-            x = x[x >= log_mode]
-            top_density_ind = np.argmax(hist)
-            top_density = hist[top_density_ind].item()
-            try:  # TODO: awful
-                std_above_ind = (top_density_ind
-                                 + np.where(hist[top_density_ind:] < top_density * 0.6)[0][0])
-            except IndexError:
-                std_above_ind = top_density_ind
-            stdev = x[std_above_ind] - x[top_density_ind]
-            self.priors['surely_empty_count_estimate'] = np.exp(log_mode + 2 * stdev)
-            self.priors['total_droplet_barcodes'] = \
->>>>>>> c7ad8bcd
                 np.sum(counts > self.priors['surely_empty_count_estimate']).item() + 5000
             )
             logger.debug(f'surely_empty_count_estimate = {self.priors["surely_empty_count_estimate"]}')
